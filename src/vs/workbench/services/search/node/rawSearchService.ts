/*---------------------------------------------------------------------------------------------
 *  Copyright (c) Microsoft Corporation. All rights reserved.
 *  Licensed under the MIT License. See License.txt in the project root for license information.
 *--------------------------------------------------------------------------------------------*/

'use strict';

import fs = require('fs');

import gracefulFs = require('graceful-fs');
gracefulFs.gracefulify(fs);

import {PPromise} from 'vs/base/common/winjs.base';
import glob = require('vs/base/common/glob');
import {IProgress, ILineMatch, IPatternInfo} from 'vs/platform/search/common/search';
import {FileWalker, Engine as FileSearchEngine} from 'vs/workbench/services/search/node/fileSearch';
import {Engine as TextSearchEngine} from 'vs/workbench/services/search/node/textSearch';

export interface IRawSearch {
	rootPaths: string[];
	filePattern?: string;
<<<<<<< HEAD
=======
	matchFuzzy?: boolean;
>>>>>>> 18c4a65c
	excludePattern?: glob.IExpression;
	includePattern?: glob.IExpression;
	contentPattern?: IPatternInfo;
	maxResults?: number;
	fileEncoding?: string;
}

export interface IRawSearchService {
	fileSearch(search: IRawSearch): PPromise<ISerializedSearchComplete, ISerializedSearchProgressItem>;
	textSearch(search: IRawSearch): PPromise<ISerializedSearchComplete, ISerializedSearchProgressItem>;
}

export interface ISearchEngine {
	search: (onResult: (match: ISerializedFileMatch) => void, onProgress: (progress: IProgress) => void, done: (error: Error, isLimitHit: boolean) => void) => void;
	cancel: () => void;
}

export interface ISerializedSearchComplete {
	limitHit: boolean;
}

export interface ISerializedFileMatch {
	path?: string;
	lineMatches?: ILineMatch[];
}

export interface ISerializedSearchProgressItem extends ISerializedFileMatch, IProgress {
	// Marker interface to indicate the possible values for progress calls from the engine
}

export class SearchService implements IRawSearchService {

	public fileSearch(config: IRawSearch): PPromise<ISerializedSearchComplete, ISerializedSearchProgressItem> {
		let engine = new FileSearchEngine(config);

		return this.doSearch(engine);
	}

	public textSearch(config: IRawSearch): PPromise<ISerializedSearchComplete, ISerializedSearchProgressItem> {
		let engine = new TextSearchEngine(config, new FileWalker({
			rootPaths: config.rootPaths,
			includePattern: config.includePattern,
			excludePattern: config.excludePattern,
			filePattern: config.filePattern
		}));

		return this.doSearch(engine);
	}

	private doSearch(engine: ISearchEngine): PPromise<ISerializedSearchComplete, ISerializedSearchProgressItem> {
		return new PPromise<ISerializedSearchComplete, ISerializedSearchProgressItem>((c, e, p) => {
			engine.search((match) => {
				if (match) {
					p(match);
				}
			}, (progress) => {
				p(progress);
			}, (error, isLimitHit) => {
				if (error) {
					e(error);
				} else {
					c({
						limitHit: isLimitHit
					});
				}
			});
		}, () => engine.cancel());
	}
}<|MERGE_RESOLUTION|>--- conflicted
+++ resolved
@@ -19,10 +19,7 @@
 export interface IRawSearch {
 	rootPaths: string[];
 	filePattern?: string;
-<<<<<<< HEAD
-=======
 	matchFuzzy?: boolean;
->>>>>>> 18c4a65c
 	excludePattern?: glob.IExpression;
 	includePattern?: glob.IExpression;
 	contentPattern?: IPatternInfo;
